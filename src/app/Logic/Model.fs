--- conflicted
+++ resolved
@@ -7,44 +7,32 @@
     | RequestTimeOff of TimeOffRequest
     | ValidateRequest of UserId * Guid
     | CancelRequest of UserId * Guid
-<<<<<<< HEAD
     | RefuseRequest of UserId * Guid
-=======
     | AskCancelRequest of UserId * Guid
->>>>>>> 751a340c
     with
     member this.UserId =
         match this with
         | RequestTimeOff request -> request.UserId
         | ValidateRequest (userId, _) -> userId
         | CancelRequest (userId, _) -> userId
-<<<<<<< HEAD
         | RefuseRequest (userId, _) -> userId
-=======
         | AskCancelRequest (userId, _) -> userId
->>>>>>> 751a340c
 
 // And our events
 type RequestEvent =
     | RequestCreated of TimeOffRequest
     | RequestValidated of TimeOffRequest
     | RequestCancelled of TimeOffRequest
-<<<<<<< HEAD
     | RequestRefused of TimeOffRequest
-=======
     | CancelRequestAsked of TimeOffRequest
->>>>>>> 751a340c
     with
     member this.Request =
         match this with
         | RequestCreated request -> request
         | RequestValidated request -> request
         | RequestCancelled request -> request
-<<<<<<< HEAD
         | RequestRefused request -> request
-=======
         | CancelRequestAsked request -> request
->>>>>>> 751a340c
 
 // We then define the state of the system,
 // and our 2 main functions `decide` and `evolve`
@@ -54,33 +42,24 @@
         | NotCreated
         | Cancelled of TimeOffRequest
         | PendingValidation of TimeOffRequest
-<<<<<<< HEAD
         | Refused of TimeOffRequest
-=======
         | PendingCancellation of TimeOffRequest
->>>>>>> 751a340c
         | Validated of TimeOffRequest with
         member this.Request =
             match this with
             | NotCreated -> invalidOp "Not created"
             | Cancelled request -> request
             | PendingValidation request
-<<<<<<< HEAD
             | Refused request -> request
-=======
             | PendingCancellation request
->>>>>>> 751a340c
             | Validated request -> request
         member this.IsActive =
             match this with
             | NotCreated -> false
             | Cancelled _ -> false
             | PendingValidation _
-<<<<<<< HEAD
             | Refused _ -> false
-=======
             | PendingCancellation _
->>>>>>> 751a340c
             | Validated _ -> true
 
     type UserRequestsState = Map<Guid, RequestState>
@@ -90,11 +69,8 @@
         | RequestCreated request -> PendingValidation request
         | RequestValidated request -> Validated request
         | RequestCancelled request -> Cancelled request
-<<<<<<< HEAD
         | RequestRefused request -> Refused request
-=======
         | CancelRequestAsked request -> PendingCancellation request
->>>>>>> 751a340c
 
     let evolveUserRequests (userRequests: UserRequestsState) (event: RequestEvent) =
         let requestState = defaultArg (Map.tryFind event.Request.RequestId userRequests) NotCreated
@@ -132,14 +108,13 @@
         | _ ->
             Error "Request cannot be cancelled"
 
-<<<<<<< HEAD
     let refuseRequest requestState =
         match requestState with
         | PendingValidation request ->
             Ok [RequestRefused request]
         | _ ->
             Error "Request cannot be refused"        
-=======
+
     let askCancelRequest requestState = 
         match requestState with
         | Validated request ->
@@ -148,7 +123,6 @@
             Ok [CancelRequestAsked request]
         | _ ->
             Error "You cannot ask for this request to be cancelled"
->>>>>>> 751a340c
 
     let decide (userRequests: UserRequestsState) (user: User) (command: Command) =
         let relatedUserId = command.UserId
@@ -187,16 +161,13 @@
                     cancelRequest requestState
                 else
                     Error "Cannot cancel started or passed requests"
-<<<<<<< HEAD
             | RefuseRequest (_, requestId) ->
                 if user <> Manager then
                     Error "Unauthorized"
                 else
                     let requestState = defaultArg (userRequests.TryFind requestId) NotCreated
                     refuseRequest requestState
-=======
             | AskCancelRequest (_, requestId) ->
                 let requestState = defaultArg (userRequests.TryFind requestId) NotCreated
                 askCancelRequest requestState
-                
->>>>>>> 751a340c
+                